import React, { useMemo, useState, useLayoutEffect, useCallback, useEffect } from 'react';
import {
  View,
  Text,
  StyleSheet,
  ScrollView,
  TextInput,
  useColorScheme,
  Pressable,
  Alert,
  Modal,
  FlatList,
  ActivityIndicator
} from 'react-native';
import { useNavigation, useRoute } from '@react-navigation/native';
import { Colors } from '../constants/theme';
<<<<<<< HEAD
import type { Meal, NewFoodItem, Food, NewFood } from '../lib/foodTypes';
import { addFood, editFood, addFoodItem, editFoodItem } from '../lib/foodApi';
=======
import type { Meal, NewFoodItem, Food } from '../lib/foodTypes';
import { addFoodItem, editFoodItem } from '../lib/foodApi';
import { searchOpenFoodFactsSmart, mapOFFToPrefill, type OFFProduct } from '../lib/openFoodFacts';
>>>>>>> bb5007a9

type RouteParams = {
  dateISO?: string;
  userId?: string;
  editItem?: any;

  prefillFood?: Food;           // (from AddFood lists, unchanged)

  // UPCScanner injection after picking up the UPC then data from te openfoodfacts...
  prefill?: {
    name?: string;
    brand?: string;
    servingSizeText?: string;   // raw OFF serving size text, e.g. "30 g"
    calories_kcal_100g?: number | null;
    protein_g_100g?: number | null;
    fat_g_100g?: number | null;
    carbs_g_100g?: number | null;
    sugars_g_100g?: number | null;
    fiber_g_100g?: number | null;
    sodium_mg_100g?: number | null;
    image?: string | null;
  } | null;
  
  upc?: string | null;
  source?: "barcode" | "manual" | string | null;

  prefillServingSize?: string;
  prefillServings?: number;
  prefillMeal?: Meal;
  manualNew?: boolean;
};

const MEALS: Meal[] = ['breakfast', 'lunch', 'dinner', 'snack'];

type FormState = {
  name: string;
  brand: string;
  calories: string;

  total_carbs: string;
  fiber: string;
  sugar: string;
  added_sugar: string;

  total_fats: string;
  omega_3: string;
  omega_6: string;
  saturated_fats: string;
  trans_fats: string;

  protein: string;

  vitamin_a: string;
  vitamin_b6: string;
  vitamin_b12: string;
  vitamin_c: string;
  vitamin_d: string;
  vitamin_e: string;
  vitamin_k: string;

  thiamin: string;
  riboflavin: string;
  niacin: string;
  folate: string;
  pantothenic_acid: string;
  biotin: string;
  choline: string;

  calcium: string;
  chromium: string;
  copper: string;
  fluoride: string;
  iodine: string;
  iron: string;
  magnesium: string;
  manganese: string;
  molybdenum: string;
  phosphorus: string;
  selenium: string;
  zinc: string;

  potassium: string;
  sodium: string;
  chloride: string;

  meal: Meal;
  serving_size: string;    // DISPLAY ONLY (from Food.serving_size)
  servings: string;        // editable
};

const initialForm: FormState = {
  name: '',
  brand: '',
  calories: '',

  total_carbs: '',
  fiber: '',
  sugar: '',
  added_sugar: '',

  total_fats: '',
  omega_3: '',
  omega_6: '',
  saturated_fats: '',
  trans_fats: '',

  protein: '',

  vitamin_a: '',
  vitamin_b6: '',
  vitamin_b12: '',
  vitamin_c: '',
  vitamin_d: '',
  vitamin_e: '',
  vitamin_k: '',

  thiamin: '',
  riboflavin: '',
  niacin: '',
  folate: '',
  pantothenic_acid: '',
  biotin: '',
  choline: '',

  calcium: '',
  chromium: '',
  copper: '',
  fluoride: '',
  iodine: '',
  iron: '',
  magnesium: '',
  manganese: '',
  molybdenum: '',
  phosphorus: '',
  selenium: '',
  zinc: '',

  potassium: '',
  sodium: '',
  chloride: '',

  meal: 'breakfast',
  serving_size: '',
  servings: '1',
};

function SectionTitle({ children, theme }: { children: React.ReactNode; theme: any }) {
  return <Text style={[styles.sectionTitle, { color: theme.text }]}>{children}</Text>;
}

function LabeledInput({
  label,
  value,
  onChangeText,
  placeholder,
  keyboardType = 'default',
  theme,
  style,
  editable = false,
}: {
  label: string;
  value: string;
  onChangeText: (t: string) => void;
  placeholder?: string;
  keyboardType?: 'default' | 'numeric';
  theme: any;
  style?: any;
  editable?: boolean;
}) {
  return (
    <View style={[styles.row, style]}>
      <Text style={[styles.label, { color: theme.muted }]}>{label}</Text>
      <TextInput
        value={value}
        onChangeText={onChangeText}
        placeholder={placeholder}
        placeholderTextColor={theme.placeholder}
        keyboardType={keyboardType}
        editable={editable}
        selectTextOnFocus={editable}
        style={[
          styles.input,
          {
            color: theme.text,
            borderColor: theme.border,
            backgroundColor: editable ? theme.none : (theme.light_muted ?? '#f5f5f7'),
            opacity: editable ? 1 : 0.7,
          },
        ]}
      />
    </View>
  );
}

const MEAL_PILLS: Record<Meal, string> = {
  breakfast: 'Breakfast',
  lunch: 'Lunch',
  dinner: 'Dinner',
  snack: 'Snack',
};

function MealSelector({
  value,
  onChange,
  theme,
}: {
  value: Meal;
  onChange: (m: Meal) => void;
  theme: any;
}) {
  return (
    <View style={styles.mealWrap}>
      {MEALS.map((m) => {
        const selected = value === m;
        return (
          <Pressable
            key={m}
            onPress={() => onChange(m)}
            style={[
              styles.mealPill,
              {
                borderColor: selected ? theme.primary : theme.border,
                backgroundColor: selected ? theme.primarySoft : theme.none,
              },
            ]}
            hitSlop={8}
          >
            <Text
              style={{
                fontWeight: '600',
                color: selected ? theme.primaryText : theme.text,
              }}
            >
              {MEAL_PILLS[m]}
            </Text>
          </Pressable>
        );
      })}
    </View>
  );
}

function pluralizeUnit(unit: string, servings: number | null | undefined) {
  if (!unit) return unit;
  if (servings == null) return unit;
  const isInteger =
    Number.isFinite(servings) && Math.floor(Number(servings)) === Number(servings);
  const parts = unit.trim().split(/\s+/);
  const last = parts.pop() || '';
  const endsWithS = /s$/i.test(last);
  if (isInteger && Number(servings) > 1) {
    parts.push(endsWithS ? last : last + 's');
  } else {
    parts.push(endsWithS ? last.replace(/s$/i, '') : last);
  }
  return parts.join(' ');
}

export default function FoodEntry() {
  const route = useRoute();
  const navigation = useNavigation<any>();
<<<<<<< HEAD
  const { dateISO, userId, editItem, prefillFood, prefillServingSize, prefillServings, prefillMeal, manualNew } =
    (route.params || {}) as RouteParams;
=======
  
  //Updated to support the UPC->food data injection into the fragment
  const {
    dateISO,
    userId,
    editItem,
    prefillFood,           // from AddFood lists
    prefill,               // from UPC scanner (OpenFoodFacts lookup from UPC capture mapping)
    upc,                   // optional: show it
    source,                // optional: "barcode"
    prefillServingSize,
    prefillServings,
    prefillMeal,
  } = (route.params || {}) as RouteParams;
>>>>>>> bb5007a9

  const colorScheme = useColorScheme();
  const theme = Colors[colorScheme ?? 'light'];

  const [form, setForm] = useState<FormState>(initialForm);
  const [submitting, setSubmitting] = useState(false);
<<<<<<< HEAD
  
=======
  const [showOFF, setShowOFF] = useState(false);
  const [offQuery, setOffQuery] = useState("");
  const [offResults, setOffResults] = useState<OFFProduct[]>([]);
  const [offSearching, setOffSearching] = useState(false);

  //OFF Database Lookup and Prefill
  function applyOFFPrefill(p: OFFProduct) {
    const pf = mapOFFToPrefill(p);
    setForm(prev => ({
      ...prev,
      name: pf.name || prev.name,
      brand: pf.brand || prev.brand,
      serving_size: pf.servingSizeText || prev.serving_size,
      // Fill per-100g macros into your read-only display fields
      calories: pf.calories_kcal_100g != null ? String(pf.calories_kcal_100g) : prev.calories,
      total_carbs: pf.carbs_g_100g != null ? String(pf.carbs_g_100g) : prev.total_carbs,
      fiber: pf.fiber_g_100g != null ? String(pf.fiber_g_100g) : prev.fiber,
      sugar: pf.sugars_g_100g != null ? String(pf.sugars_g_100g) : prev.sugar,
      total_fats: pf.fat_g_100g != null ? String(pf.fat_g_100g) : prev.total_fats,
      protein: pf.protein_g_100g != null ? String(pf.protein_g_100g) : prev.protein,
      sodium: pf.sodium_mg_100g != null ? String(pf.sodium_mg_100g) : prev.sodium,
    }));
  }
  //End OFF stuff

>>>>>>> bb5007a9
  // Track previous servings to scale numbers as the user edits the count
  const prevServingsRef = React.useRef<number>(Number(initialForm.servings) || 1);
  const isManual = !!manualNew && !editItem && !prefillFood;

  const refreshDiaryAndReturn = useCallback(() => {
    // Update the Diary tab’s params (nested inside MainTabs)
    navigation.navigate('MainTabs', {
      screen: 'Diary',
      params: { refreshAt: Date.now() },
    });

    // Then return to the previous screen (focus lands on Diary)
    navigation.goBack();
  }, [navigation]);

  // If someone gets here without an editItem or a picked food, bounce them.
  // EXCEPT if they used the UPCScanner!!!
  useEffect(() => {
<<<<<<< HEAD
    if (!editItem && !prefillFood && !isManual) {
      Alert.alert('Pick a food first', 'Open “Add Food” and choose a food to log.');
      refreshDiaryAndReturn();
    }
  }, [editItem, prefillFood, isManual, refreshDiaryAndReturn]);
=======
    // Allow three entry modes:
    // 1) editing existing item (editItem)
    // 2) preselected Food from AddFood (prefillFood)
    // 3) fresh scan from UPC (prefill from scanner) and the database lookup stuff
    if (!editItem && !prefillFood && !prefill) {
      Alert.alert('Pick or scan a food first', 'Open “Add Food” or scan a barcode.');
      refreshDiaryAndReturn();
    }
  }, [editItem, prefillFood, prefill, refreshDiaryAndReturn]);
>>>>>>> bb5007a9

  // ----- Prefill when editing (display-only for most fields) -----
  // ----- OR from the UPC scan to OpenFoodFacts lookup behavior ---
  useEffect(() => {
    if (!prefill || editItem || prefillFood) return; // don't override other modes
  
    // Use the raw serving size text as display-only; the numeric macros are per 100g
    const servingsDefault = prefillServings ?? 1;
  
    setForm((prev) => ({
      ...prev,
      name: prefill.name ?? '',
      brand: prefill.brand ?? '',
      serving_size: prefill.servingSizeText ?? '',   // DISPLAY ONLY
      servings: String(servingsDefault),
  
      // Per-100g → show as-is (display-only fields in this screen)
      calories: prefill.calories_kcal_100g != null ? String(prefill.calories_kcal_100g) : '',
      total_carbs: prefill.carbs_g_100g != null ? String(prefill.carbs_g_100g) : '',
      fiber: prefill.fiber_g_100g != null ? String(prefill.fiber_g_100g) : '',
      sugar: prefill.sugars_g_100g != null ? String(prefill.sugars_g_100g) : '',
      added_sugar: '', // OFF usually lacks "added sugar" explicitly
  
      total_fats: prefill.fat_g_100g != null ? String(prefill.fat_g_100g) : '',
      omega_3: '',
      omega_6: '',
      saturated_fats: '',
      trans_fats: '',
  
      protein: prefill.protein_g_100g != null ? String(prefill.protein_g_100g) : '',
  
      // leave vitamins/minerals empty unless you map more OFF fields
      vitamin_a: '', vitamin_b6: '', vitamin_b12: '', vitamin_c: '',
      vitamin_d: '', vitamin_e: '', vitamin_k: '',
      thiamin: '', riboflavin: '', niacin: '', folate: '',
      pantothenic_acid: '', biotin: '', choline: '',
      calcium: '', chromium: '', copper: '', fluoride: '',
      iodine: '', iron: '', magnesium: '', manganese: '',
      molybdenum: '', phosphorus: '', selenium: '', zinc: '',
      potassium: '', sodium: prefill.sodium_mg_100g != null ? String(prefill.sodium_mg_100g) : '',
      chloride: '',
  
      meal: prefillMeal ?? prev.meal,
    }));
  
    // sync pluralization & prev reference for servings scaling UX
    const desired = Number(servingsDefault) || 1;
    prevServingsRef.current = desired;
  }, [prefill, prefillMeal, editItem, prefillFood, prefillServings]);


  // ----- Prefill when creating from a picked food -----
  useEffect(() => {
    if (!prefillFood || editItem) return; // don’t override when editing

    const baseDefaults = prefillFood.servings ?? 1; // Food default servings
    const desired = prefillServings ?? baseDefaults;
    const factor =
      Number.isFinite(desired) && Number(desired) > 0
        ? Number(desired) / (baseDefaults || 1)
        : 1;

    setForm((prev) => {
      const next = {
        ...prev,
        name: prefillFood.name ?? '',
        brand: prefillFood.brand ?? '',
        calories: prefillFood.calories != null ? String(prefillFood.calories) : '',

        serving_size:
          (prefillServingSize !== undefined
            ? prefillServingSize ?? ''
            : prefillFood.serving_size ?? '') || '',
        servings:
          prefillServings !== undefined
            ? String(prefillServings ?? '')
            : prefillFood.servings != null
            ? String(prefillFood.servings)
            : prev.servings,

        meal: prefillMeal !== undefined ? prefillMeal : prev.meal,

        total_carbs: prefillFood.total_carbs != null ? String(prefillFood.total_carbs) : '',
        fiber: prefillFood.fiber != null ? String(prefillFood.fiber) : '',
        sugar: prefillFood.sugar != null ? String(prefillFood.sugar) : '',
        added_sugar: prefillFood.added_sugar != null ? String(prefillFood.added_sugar) : '',

        total_fats: prefillFood.total_fats != null ? String(prefillFood.total_fats) : '',
        omega_3: prefillFood.omega_3 != null ? String(prefillFood.omega_3) : '',
        omega_6: prefillFood.omega_6 != null ? String(prefillFood.omega_6) : '',
        saturated_fats:
          prefillFood.saturated_fats != null ? String(prefillFood.saturated_fats) : '',
        trans_fats: prefillFood.trans_fats != null ? String(prefillFood.trans_fats) : '',

        protein: prefillFood.protein != null ? String(prefillFood.protein) : '',

        vitamin_a: prefillFood.vitamin_a != null ? String(prefillFood.vitamin_a) : '',
        vitamin_b6: prefillFood.vitamin_b6 != null ? String(prefillFood.vitamin_b6) : '',
        vitamin_b12: prefillFood.vitamin_b12 != null ? String(prefillFood.vitamin_b12) : '',
        vitamin_c: prefillFood.vitamin_c != null ? String(prefillFood.vitamin_c) : '',
        vitamin_d: prefillFood.vitamin_d != null ? String(prefillFood.vitamin_d) : '',
        vitamin_e: prefillFood.vitamin_e != null ? String(prefillFood.vitamin_e) : '',
        vitamin_k: prefillFood.vitamin_k != null ? String(prefillFood.vitamin_k) : '',

        thiamin: prefillFood.thiamin != null ? String(prefillFood.thiamin) : '',
        riboflavin: prefillFood.riboflavin != null ? String(prefillFood.riboflavin) : '',
        niacin: prefillFood.niacin != null ? String(prefillFood.niacin) : '',
        folate: prefillFood.folate != null ? String(prefillFood.folate) : '',
        pantothenic_acid:
          prefillFood.pantothenic_acid != null ? String(prefillFood.pantothenic_acid) : '',
        biotin: prefillFood.biotin != null ? String(prefillFood.biotin) : '',
        choline: prefillFood.choline != null ? String(prefillFood.choline) : '',

        calcium: prefillFood.calcium != null ? String(prefillFood.calcium) : '',
        chromium: prefillFood.chromium != null ? String(prefillFood.chromium) : '',
        copper: prefillFood.copper != null ? String(prefillFood.copper) : '',
        fluoride: prefillFood.fluoride != null ? String(prefillFood.fluoride) : '',
        iodine: prefillFood.iodine != null ? String(prefillFood.iodine) : '',
        iron: prefillFood.iron != null ? String(prefillFood.iron) : '',
        magnesium: prefillFood.magnesium != null ? String(prefillFood.magnesium) : '',
        manganese: prefillFood.manganese != null ? String(prefillFood.manganese) : '',
        molybdenum: prefillFood.molybdenum != null ? String(prefillFood.molybdenum) : '',
        phosphorus: prefillFood.phosphorus != null ? String(prefillFood.phosphorus) : '',
        selenium: prefillFood.selenium != null ? String(prefillFood.selenium) : '',
        zinc: prefillFood.zinc != null ? String(prefillFood.zinc) : '',

        potassium: prefillFood.potassium != null ? String(prefillFood.potassium) : '',
        sodium: prefillFood.sodium != null ? String(prefillFood.sodium) : '',
        chloride: prefillFood.chloride != null ? String(prefillFood.chloride) : '',
      };

      // scale numbers if desired servings differs from food default
      if (Number.isFinite(factor) && factor > 0 && factor !== 1) {
        const scaled = { ...next };
        ([
          'calories',
          'total_carbs', 'fiber', 'sugar', 'added_sugar',
          'total_fats', 'omega_3', 'omega_6', 'saturated_fats', 'trans_fats',
          'protein',
          'vitamin_a', 'vitamin_b6', 'vitamin_b12', 'vitamin_c', 'vitamin_d', 'vitamin_e', 'vitamin_k',
          'thiamin', 'riboflavin', 'niacin', 'folate', 'pantothenic_acid', 'biotin', 'choline',
          'calcium', 'chromium', 'copper', 'fluoride', 'iodine', 'iron', 'magnesium', 'manganese',
          'molybdenum', 'phosphorus', 'selenium', 'zinc',
          'potassium', 'sodium', 'chloride',
        ] as const).forEach((k) => {
          const n = Number((scaled as any)[k]);
          if (Number.isFinite(n)) (scaled as any)[k] = String(Number((n * factor).toFixed(6)));
        });
        // pluralize the visible unit
        scaled.serving_size = pluralizeUnit(scaled.serving_size, Number(desired));
        scaled.servings = String(desired);
        prevServingsRef.current = Number(desired) || 1;
        return scaled;
      }

      next.serving_size = pluralizeUnit(next.serving_size, Number(desired));
      prevServingsRef.current = Number(desired) || 1;
      return next;
    });
  }, [prefillFood, prefillServingSize, prefillServings, prefillMeal, editItem]);

  const set = (k: keyof FormState, v: string) => setForm((prev) => ({ ...prev, [k]: v }));

  type MealT = 'breakfast' | 'lunch' | 'dinner' | 'snack';
  function sanitizeMeal(input: any): MealT {
    const v = typeof input === 'string' ? input.toLowerCase().trim() : '';
    return (v === 'breakfast' || v === 'lunch' || v === 'dinner' || v === 'snack') ? (v as MealT) : 'breakfast';
  }

  function toNumberOrZero(v: string): number {
    if (v.trim() === '' || v == null) return 0;
    const n = Number(v);
    return Number.isFinite(n) ? n : 0;
  }

  const onSave = useCallback(async () => {
    // Common validation
    const missing: string[] = [];
    if (!form.name.trim()) missing.push('Name');
    if (!form.serving_size.trim()) missing.push('Serving size');
    if (!form.servings.trim()) missing.push('Servings');
    if (!form.calories.trim()) missing.push('Calories');

    if (missing.length) {
      Alert.alert('Missing required fields', `Please fill: ${missing.join(', ')}`);
      return;
    }

    const cal = Number(form.calories);
    if (!Number.isFinite(cal)) {
      Alert.alert('Invalid calories', 'Calories must be a number.');
      return;
    }

    const servingsNum = Number(form.servings);
    if (!Number.isFinite(servingsNum) || servingsNum <= 0) {
      Alert.alert('Invalid servings', 'Servings must be a positive number.');
      return;
    }

<<<<<<< HEAD
    if (!dateISO || !userId) {
      Alert.alert('Missing context', 'Date or User ID not provided.');
=======
    // Must have either an edit item or a picked food (we guard earlier, but keep it safe)
    const foodId = editItem?.food_id ?? prefillFood?.id;
    if (!foodId) {
      //Original behavior when missing foodId
      //Alert.alert('Pick a food first', 'Open “Add Food” and choose a food to log.');
      //return;

      // New behavior! We came from a scan and never saved a Food yet.
      // Send user to AddFood with a "draftFromScan", so they can confirm & create a Food.
      // JNB Tbd is this the behavior we want?
      navigation.navigate('AddFood', {
        userId,
        dateISO,
        draftFromScan: {
          upc: upc ?? null,
          name: form.name,
          brand: form.brand,
          serving_size: form.serving_size,
          // pass numeric fields as numbers if your AddFood expects them
          calories_100g: form.calories ? Number(form.calories) : null,
          carbs_100g: form.total_carbs ? Number(form.total_carbs) : null,
          fat_100g: form.total_fats ? Number(form.total_fats) : null,
          protein_100g: form.protein ? Number(form.protein) : null,
          sugars_100g: form.sugar ? Number(form.sugar) : null,
          fiber_100g: form.fiber ? Number(form.fiber) : null,
          sodium_mg_100g: form.sodium ? Number(form.sodium) : null,
          // …include any others you care about
        },
        // Also pass the target meal/servings so AddFood can bounce right back to here
        prefillServings: Number(form.servings) || 1,
        prefillMeal: sanitizeMeal(form.meal),
        from: 'FoodEntry.scanNoFood',
      });
>>>>>>> bb5007a9
      return;
    }

    if (submitting) return;
    setSubmitting(true);

    try {
      const mealToUse = sanitizeMeal(form.meal);
      const dateStr = dateISO!;

      // EDIT flow — only update the diary entry; never mutate catalog rows
      if (editItem) {
        await editFoodItem(editItem.id, {
          eaten_at: dateStr,
          meal: mealToUse,
          servings: servingsNum,
        });

        Alert.alert('Updated', 'Your entry has been updated.');
        refreshDiaryAndReturn();
        return;
      }

      // CREATE flow
      let foodIdToUse: string;

      if (prefillFood) {
        // We selected an existing catalog food → always reuse its id
        foodIdToUse = prefillFood.id;
      } else {
        // Manual-new flow → create a canonical catalog row with single-unit servings
        const foodPayload: NewFood = {
          name: form.name.trim(),
          brand: form.brand.trim() || null,
          serving_size: form.serving_size.trim() || null,

          // Catalog foods are always defined as a single unit
          servings: 1,

          calories: cal,

          total_carbs: toNumberOrZero(form.total_carbs),
          fiber: toNumberOrZero(form.fiber),
          sugar: toNumberOrZero(form.sugar),
          added_sugar: toNumberOrZero(form.added_sugar),

          total_fats: toNumberOrZero(form.total_fats),
          omega_3: toNumberOrZero(form.omega_3),
          omega_6: toNumberOrZero(form.omega_6),
          saturated_fats: toNumberOrZero(form.saturated_fats),
          trans_fats: toNumberOrZero(form.trans_fats),

          protein: toNumberOrZero(form.protein),

          vitamin_a: toNumberOrZero(form.vitamin_a),
          vitamin_b6: toNumberOrZero(form.vitamin_b6),
          vitamin_b12: toNumberOrZero(form.vitamin_b12),
          vitamin_c: toNumberOrZero(form.vitamin_c),
          vitamin_d: toNumberOrZero(form.vitamin_d),
          vitamin_e: toNumberOrZero(form.vitamin_e),
          vitamin_k: toNumberOrZero(form.vitamin_k),

          thiamin: toNumberOrZero(form.thiamin),
          riboflavin: toNumberOrZero(form.riboflavin),
          niacin: toNumberOrZero(form.niacin),
          folate: toNumberOrZero(form.folate),
          pantothenic_acid: toNumberOrZero(form.pantothenic_acid),
          biotin: toNumberOrZero(form.biotin),
          choline: toNumberOrZero(form.choline),

          calcium: toNumberOrZero(form.calcium),
          chromium: toNumberOrZero(form.chromium),
          copper: toNumberOrZero(form.copper),
          fluoride: toNumberOrZero(form.fluoride),
          iodine: toNumberOrZero(form.iodine),
          iron: toNumberOrZero(form.iron),
          magnesium: toNumberOrZero(form.magnesium),
          manganese: toNumberOrZero(form.manganese),
          molybdenum: toNumberOrZero(form.molybdenum),
          phosphorus: toNumberOrZero(form.phosphorus),
          selenium: toNumberOrZero(form.selenium),
          zinc: toNumberOrZero(form.zinc),
          potassium: toNumberOrZero(form.potassium),
          sodium: toNumberOrZero(form.sodium),
          chloride: toNumberOrZero(form.chloride),
        };

        const insertedFood = await addFood(foodPayload);
        foodIdToUse = insertedFood.id;
      }

      // Insert the diary row with the chosen food and the user's servings
      const newFoodItem: Omit<NewFoodItem, 'user_id'> = {
        food_id: foodIdToUse,
        eaten_at: dateStr,
        meal: mealToUse,
        servings: servingsNum,
      };
      await addFoodItem(userId!, newFoodItem);

      Alert.alert('Saved', 'Your food has been added.');
      refreshDiaryAndReturn();
    } catch (err: any) {
      console.error(err);
      Alert.alert('Save failed', err?.message || 'Something went wrong while saving.');
    } finally {
      setSubmitting(false);
    }
  }, [form, dateISO, userId, navigation, submitting, editItem, prefillFood]);

  const NUMERIC_KEYS = [
    'calories',
    'total_carbs','fiber','sugar','added_sugar',
    'total_fats','omega_3','omega_6','saturated_fats','trans_fats',
    'protein',
    'vitamin_a','vitamin_b6','vitamin_b12','vitamin_c','vitamin_d','vitamin_e','vitamin_k',
    'thiamin','riboflavin','niacin','folate','pantothenic_acid','biotin','choline',
    'calcium','chromium','copper','fluoride','iodine','iron','magnesium','manganese','molybdenum','phosphorus','selenium','zinc',
    'potassium','sodium','chloride',
  ] as const;
  type NumericKey = typeof NUMERIC_KEYS[number];

  function scaleNumberString(value: string | undefined, factor: number) {
    if (!value) return value ?? '';
    const n = Number(value);
    if (!Number.isFinite(n)) return value;
    const next = n * factor;
    return String(Number(next.toFixed(6)));
  }

  function scaleAllNumericFields(factor: number) {
    setForm(prev => {
      const next = { ...prev };
      for (const k of NUMERIC_KEYS) {
        const current = (prev as any)[k] as string | undefined;
        (next as any)[k] = scaleNumberString(current, factor);
      }
      return next;
    });
  }

  // Put the Save button in the header
  useLayoutEffect(() => {
    navigation.setOptions({
      headerRight: () => (
        <Pressable
          onPress={onSave}
          disabled={submitting}
          hitSlop={12}
          style={{ paddingHorizontal: 8, paddingVertical: 6, opacity: submitting ? 0.5 : 1 }}
        >
          <Text style={{ fontWeight: '700', fontSize: 16, color: theme.primary }}>
            {submitting ? (editItem ? 'Updating…' : 'Saving…') : editItem ? 'Update' : 'Save'}
          </Text>
        </Pressable>
      ),
      headerRightContainerStyle: { marginRight: 12, marginBottom: 6 },
      headerTitle: editItem ? 'Food Entry' : 'Food Entry',
    });
  }, [navigation, onSave, submitting, theme.primary, editItem]);

  const MacroSection = useMemo(
    () => (
      <>
        <SectionTitle theme={theme}>Basics</SectionTitle>

        {/* JNB Do we want this here??? */}
        <View style={{ flexDirection: 'row', justifyContent: 'flex-end', marginBottom: 6 }}>
          <Pressable
            onPress={() => {
              setShowOFF(true);
              setOffQuery(form.name || "");
            }}
            hitSlop={8}
            style={{ paddingHorizontal: 10, paddingVertical: 6, borderRadius: 8, borderWidth: 1, borderColor: theme.border }}
          >
            <Text style={{ color: theme.text, fontWeight: '600' }}>Search OpenFoodFacts Database</Text>
          </Pressable>
        </View>

        <LabeledInput
          label="Name"
          value={form.name}
          onChangeText={() => {}}
          placeholder="e.g. Oatmeal"
          theme={theme}
          editable={false}
        />
        <LabeledInput
          label="Brand"
          value={form.brand}
          onChangeText={() => {}}
          placeholder="e.g. Quaker Oats"
          theme={theme}
          editable={false}
        />
        <View style={styles.row}>
          <Text style={[styles.label, { color: theme.muted }]}>Meal</Text>
          <MealSelector value={form.meal} onChange={(m) => set('meal', m)} theme={theme} />
        </View>
        <LabeledInput
          label="Serving size"
          value={form.serving_size}
          onChangeText={() => {}}
          placeholder="—"
          theme={theme}
          editable={false}
        />
        <LabeledInput
          label="Servings"
          value={form.servings}
          onChangeText={(t) => {
            const sanitized = t.replace(/[^0-9.]/g, '');
            const next = Number(sanitized);
            const prev = Number(prevServingsRef.current) || 1;
            set('servings', sanitized);
            if (Number.isFinite(next) && next > 0 && prev > 0 && next !== prev) {
              const factor = next / prev;
              scaleAllNumericFields(factor);
              // keep serving_size pluralization in sync with the new count (display only)
              setForm((old) => ({ ...old, serving_size: pluralizeUnit(old.serving_size, next) }));
              prevServingsRef.current = next;
            }
          }}
          placeholder="1"
          keyboardType="numeric"
          theme={theme}
          editable={true}
        />
        <LabeledInput
          label="Calories"
          value={form.calories}
          onChangeText={() => {}}
          placeholder="—"
          keyboardType="numeric"
          theme={theme}
          editable={false}
        />

        <SectionTitle theme={theme}>Carbs</SectionTitle>
        <LabeledInput label="Total carbs" value={form.total_carbs} onChangeText={() => {}} placeholder="g" keyboardType="numeric" theme={theme} />
        <LabeledInput label="Fiber" value={form.fiber} onChangeText={() => {}} placeholder="g" keyboardType="numeric" theme={theme} />
        <LabeledInput label="Sugar" value={form.sugar} onChangeText={() => {}} placeholder="g" keyboardType="numeric" theme={theme} />
        <LabeledInput label="Added sugar" value={form.added_sugar} onChangeText={() => {}} placeholder="g" keyboardType="numeric" theme={theme} />

        <SectionTitle theme={theme}>Fats</SectionTitle>
        <LabeledInput label="Total fats" value={form.total_fats} onChangeText={() => {}} placeholder="g" keyboardType="numeric" theme={theme} />
        <LabeledInput label="Omega-3" value={form.omega_3} onChangeText={() => {}} placeholder="g" keyboardType="numeric" theme={theme} />
        <LabeledInput label="Omega-6" value={form.omega_6} onChangeText={() => {}} placeholder="g" keyboardType="numeric" theme={theme} />
        <LabeledInput label="Saturated fats" value={form.saturated_fats} onChangeText={() => {}} placeholder="g" keyboardType="numeric" theme={theme} />
        <LabeledInput label="Trans fats" value={form.trans_fats} onChangeText={() => {}} placeholder="g" keyboardType="numeric" theme={theme} />

        <SectionTitle theme={theme}>Protein</SectionTitle>
        <LabeledInput label="Protein" value={form.protein} onChangeText={() => {}} placeholder="g" keyboardType="numeric" theme={theme} />
      </>
    ),
    [form, theme]
  );

  const VitaminsSection = useMemo(
    () => (
      <>
        <SectionTitle theme={theme}>Vitamins</SectionTitle>
        <LabeledInput label="Vitamin A" value={form.vitamin_a} onChangeText={() => {}} placeholder="µg" keyboardType="numeric" theme={theme} />
        <LabeledInput label="Vitamin B6" value={form.vitamin_b6} onChangeText={() => {}} placeholder="mg" keyboardType="numeric" theme={theme} />
        <LabeledInput label="Vitamin B12" value={form.vitamin_b12} onChangeText={() => {}} placeholder="µg" keyboardType="numeric" theme={theme} />
        <LabeledInput label="Vitamin C" value={form.vitamin_c} onChangeText={() => {}} placeholder="mg" keyboardType="numeric" theme={theme} />
        <LabeledInput label="Vitamin D" value={form.vitamin_d} onChangeText={() => {}} placeholder="µg" keyboardType="numeric" theme={theme} />
        <LabeledInput label="Vitamin E" value={form.vitamin_e} onChangeText={() => {}} placeholder="mg" keyboardType="numeric" theme={theme} />
        <LabeledInput label="Vitamin K" value={form.vitamin_k} onChangeText={() => {}} placeholder="µg" keyboardType="numeric" theme={theme} />
        <LabeledInput label="Thiamin (B1)" value={form.thiamin} onChangeText={() => {}} placeholder="mg" keyboardType="numeric" theme={theme} />
        <LabeledInput label="Riboflavin (B2)" value={form.riboflavin} onChangeText={() => {}} placeholder="mg" keyboardType="numeric" theme={theme} />
        <LabeledInput label="Niacin (B3)" value={form.niacin} onChangeText={() => {}} placeholder="mg" keyboardType="numeric" theme={theme} />
        <LabeledInput label="Folate" value={form.folate} onChangeText={() => {}} placeholder="µg" keyboardType="numeric" theme={theme} />
        <LabeledInput label="Pantothenic acid (B5)" value={form.pantothenic_acid} onChangeText={() => {}} placeholder="mg" keyboardType="numeric" theme={theme} />
        <LabeledInput label="Biotin (B7)" value={form.biotin} onChangeText={() => {}} placeholder="µg" keyboardType="numeric" theme={theme} />
        <LabeledInput label="Choline" value={form.choline} onChangeText={() => {}} placeholder="mg" keyboardType="numeric" theme={theme} />
      </>
    ),
    [form, theme]
  );

  const MineralsSection = useMemo(
    () => (
      <>
        <SectionTitle theme={theme}>Minerals & Electrolytes</SectionTitle>
        <LabeledInput label="Calcium" value={form.calcium} onChangeText={() => {}} placeholder="mg" keyboardType="numeric" theme={theme} />
        <LabeledInput label="Chromium" value={form.chromium} onChangeText={() => {}} placeholder="µg" keyboardType="numeric" theme={theme} />
        <LabeledInput label="Copper" value={form.copper} onChangeText={() => {}} placeholder="mg" keyboardType="numeric" theme={theme} />
        <LabeledInput label="Fluoride" value={form.fluoride} onChangeText={() => {}} placeholder="mg" keyboardType="numeric" theme={theme} />
        <LabeledInput label="Iodine" value={form.iodine} onChangeText={() => {}} placeholder="µg" keyboardType="numeric" theme={theme} />
        <LabeledInput label="Iron" value={form.iron} onChangeText={() => {}} placeholder="mg" keyboardType="numeric" theme={theme} />
        <LabeledInput label="Magnesium" value={form.magnesium} onChangeText={() => {}} placeholder="mg" keyboardType="numeric" theme={theme} />
        <LabeledInput label="Manganese" value={form.manganese} onChangeText={() => {}} placeholder="mg" keyboardType="numeric" theme={theme} />
        <LabeledInput label="Molybdenum" value={form.molybdenum} onChangeText={() => {}} placeholder="µg" keyboardType="numeric" theme={theme} />
        <LabeledInput label="Phosphorus" value={form.phosphorus} onChangeText={() => {}} placeholder="mg" keyboardType="numeric" theme={theme} />
        <LabeledInput label="Selenium" value={form.selenium} onChangeText={() => {}} placeholder="µg" keyboardType="numeric" theme={theme} />
        <LabeledInput label="Zinc" value={form.zinc} onChangeText={() => {}} placeholder="mg" keyboardType="numeric" theme={theme} />
        <LabeledInput label="Potassium" value={form.potassium} onChangeText={() => {}} placeholder="mg" keyboardType="numeric" theme={theme} />
        <LabeledInput label="Sodium" value={form.sodium} onChangeText={() => {}} placeholder="mg" keyboardType="numeric" theme={theme} />
        <LabeledInput label="Chloride" value={form.chloride} onChangeText={() => {}} placeholder="mg" keyboardType="numeric" theme={theme} />
      </>
    ),
    [form, theme]
  );

  return (
    <ScrollView
      contentContainerStyle={[styles.container, { backgroundColor: theme.background }]}
      keyboardShouldPersistTaps="handled"
    >
      {MacroSection}
      {VitaminsSection}
      {MineralsSection}
      <View style={{ height: 24 }} />

      {/* Add in the OFF search modal presentation thing */}
      <Modal visible={showOFF} animationType="slide" onRequestClose={() => setShowOFF(false)}>
        <View style={[styles.offModalWrap, { backgroundColor: theme.background }]}>
          <Text style={[styles.sectionTitle, { color: theme.text }]}>Search Open Food Facts Database</Text>

          <TextInput
            value={offQuery}
            onChangeText={setOffQuery}
            placeholder="e.g., Nutella 13 oz, brand + name…"
            placeholderTextColor={theme.placeholder}
            style={[
              styles.input,
              { color: theme.text, borderColor: theme.border, backgroundColor: theme.none, marginBottom: 8 },
            ]}
            autoFocus
            returnKeyType="search"
            onSubmitEditing={async () => {
              try {
                setOffSearching(true);
                  const results = await searchOpenFoodFactsSmart(offQuery, {
                    country: "United States", // or read from user profile/settings
                    language: "en",
                    pageSize: 30,
                    requireNutrition: true,
                  });
                setOffResults(results);
              } catch (e: any) {
                Alert.alert('Search failed', e?.message ?? 'Could not fetch results.');
              } finally {
                setOffSearching(false);
              }
            }}
          />

          <View style={{ flexDirection: 'row', gap: 8, marginBottom: 8 }}>
            <Pressable
              hitSlop={8}
              onPress={async () => {
                try {
                  setOffSearching(true);
                    const results = await searchOpenFoodFactsSmart(offQuery, {
                      country: "United States", // or read from user profile/settings
                      language: "en",
                      pageSize: 30,
                      requireNutrition: true,
                    });
                  setOffResults(results);
                } catch (e: any) {
                  Alert.alert('Search failed', e?.message ?? 'Could not fetch results.');
                } finally {
                  setOffSearching(false);
                }
              }}
              style={{ paddingHorizontal: 12, paddingVertical: 10, borderRadius: 8, backgroundColor: theme.primarySoft }}
            >
              <Text style={{ color: theme.primary, fontWeight: '700' }}>Search</Text>
            </Pressable>

            <Pressable
              hitSlop={8}
              onPress={() => { setShowOFF(false); setOffResults([]); }}
              style={{ paddingHorizontal: 12, paddingVertical: 10, borderRadius: 8, borderWidth: 1, borderColor: theme.border }}
            >
              <Text style={{ color: theme.text, fontWeight: '600' }}>Close</Text>
            </Pressable>
          </View>

          {offSearching ? (
            <View style={{ paddingVertical: 20 }}>
              <ActivityIndicator />
            </View>
          ) : (
            <FlatList
              data={offResults}
              keyExtractor={(item, i) => item.code ?? String(i)}
              ItemSeparatorComponent={() => <View style={{ height: 1, backgroundColor: theme.border }} />}
              renderItem={({ item }) => (
                <Pressable
                  onPress={() => {
                    applyOFFPrefill(item);
                    setShowOFF(false);
                  }}
                  style={{ paddingVertical: 12 }}
                >
                  <Text style={{ color: theme.text, fontWeight: '600' }}>
                    {item.product_name ?? '(Unnamed product)'}
                  </Text>
                  <Text style={{ color: theme.muted }}>
                    {(item.brands ? `${item.brands} • ` : '')}
                    {item.serving_size ? `serving: ${item.serving_size}` : 'per 100g'}
                  </Text>
                </Pressable>
              )}
              ListEmptyComponent={
                <Text style={{ color: theme.muted, marginTop: 16 }}>
                  {offQuery ? 'No results yet. Try another query.' : 'Enter a keyword to search.'}
                </Text>
              }
            />
          )}
        </View>
      </Modal>
      {/* End of the OFF search modal presentation thing */}

    </ScrollView>
  );
}

const styles = StyleSheet.create({
  container: {
    paddingHorizontal: 24,
    paddingTop: 12,
  },
  sectionTitle: {
    marginTop: 18,
    marginBottom: 8,
    fontSize: 16,
    fontWeight: '700',
  },
  row: {
    marginBottom: 10,
  },
  label: {
    marginBottom: 6,
    fontSize: 13,
    fontWeight: '600',
  },
  input: {
    borderWidth: 1,
    borderRadius: 10,
    paddingHorizontal: 12,
    paddingVertical: 10,
    fontSize: 16,
  },
  mealWrap: {
    flexDirection: 'row',
    flexWrap: 'wrap',
    gap: 8,
  },
  mealPill: {
    paddingHorizontal: 12,
    paddingVertical: 8,
    borderRadius: 999,
    borderWidth: 1,
  },
  offModalWrap: {
    flex: 1,
    paddingHorizontal: 16,
    paddingTop: 12,
  },
});<|MERGE_RESOLUTION|>--- conflicted
+++ resolved
@@ -14,14 +14,9 @@
 } from 'react-native';
 import { useNavigation, useRoute } from '@react-navigation/native';
 import { Colors } from '../constants/theme';
-<<<<<<< HEAD
 import type { Meal, NewFoodItem, Food, NewFood } from '../lib/foodTypes';
 import { addFood, editFood, addFoodItem, editFoodItem } from '../lib/foodApi';
-=======
-import type { Meal, NewFoodItem, Food } from '../lib/foodTypes';
-import { addFoodItem, editFoodItem } from '../lib/foodApi';
 import { searchOpenFoodFactsSmart, mapOFFToPrefill, type OFFProduct } from '../lib/openFoodFacts';
->>>>>>> bb5007a9
 
 type RouteParams = {
   dateISO?: string;
@@ -283,10 +278,6 @@
 export default function FoodEntry() {
   const route = useRoute();
   const navigation = useNavigation<any>();
-<<<<<<< HEAD
-  const { dateISO, userId, editItem, prefillFood, prefillServingSize, prefillServings, prefillMeal, manualNew } =
-    (route.params || {}) as RouteParams;
-=======
   
   //Updated to support the UPC->food data injection into the fragment
   const {
@@ -300,17 +291,14 @@
     prefillServingSize,
     prefillServings,
     prefillMeal,
+    manualNew,
   } = (route.params || {}) as RouteParams;
->>>>>>> bb5007a9
 
   const colorScheme = useColorScheme();
   const theme = Colors[colorScheme ?? 'light'];
 
   const [form, setForm] = useState<FormState>(initialForm);
   const [submitting, setSubmitting] = useState(false);
-<<<<<<< HEAD
-  
-=======
   const [showOFF, setShowOFF] = useState(false);
   const [offQuery, setOffQuery] = useState("");
   const [offResults, setOffResults] = useState<OFFProduct[]>([]);
@@ -336,7 +324,6 @@
   }
   //End OFF stuff
 
->>>>>>> bb5007a9
   // Track previous servings to scale numbers as the user edits the count
   const prevServingsRef = React.useRef<number>(Number(initialForm.servings) || 1);
   const isManual = !!manualNew && !editItem && !prefillFood;
@@ -355,23 +342,15 @@
   // If someone gets here without an editItem or a picked food, bounce them.
   // EXCEPT if they used the UPCScanner!!!
   useEffect(() => {
-<<<<<<< HEAD
-    if (!editItem && !prefillFood && !isManual) {
-      Alert.alert('Pick a food first', 'Open “Add Food” and choose a food to log.');
-      refreshDiaryAndReturn();
-    }
-  }, [editItem, prefillFood, isManual, refreshDiaryAndReturn]);
-=======
     // Allow three entry modes:
     // 1) editing existing item (editItem)
     // 2) preselected Food from AddFood (prefillFood)
     // 3) fresh scan from UPC (prefill from scanner) and the database lookup stuff
-    if (!editItem && !prefillFood && !prefill) {
+    if (!editItem && !prefillFood && !prefill && !isManual) {
       Alert.alert('Pick or scan a food first', 'Open “Add Food” or scan a barcode.');
       refreshDiaryAndReturn();
     }
-  }, [editItem, prefillFood, prefill, refreshDiaryAndReturn]);
->>>>>>> bb5007a9
+  }, [editItem, prefillFood, prefill, isManual, refreshDiaryAndReturn]);
 
   // ----- Prefill when editing (display-only for most fields) -----
   // ----- OR from the UPC scan to OpenFoodFacts lookup behavior ---
@@ -572,10 +551,12 @@
       return;
     }
 
-<<<<<<< HEAD
-    if (!dateISO || !userId) {
-      Alert.alert('Missing context', 'Date or User ID not provided.');
-=======
+
+      if (!dateISO || !userId) {
+        Alert.alert('Missing context', 'Date or User ID not provided.');
+        return;
+      }  
+    }
     // Must have either an edit item or a picked food (we guard earlier, but keep it safe)
     const foodId = editItem?.food_id ?? prefillFood?.id;
     if (!foodId) {
@@ -609,7 +590,6 @@
         prefillMeal: sanitizeMeal(form.meal),
         from: 'FoodEntry.scanNoFood',
       });
->>>>>>> bb5007a9
       return;
     }
 
